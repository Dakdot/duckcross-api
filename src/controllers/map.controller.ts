import { Prisma, PrismaClient } from "@prisma/client";
import express, { Request, Response } from "express";
import { TransitRouteFinder as TransitRouteFinderImpl } from '../transit-route-finder';
const db = new PrismaClient();

interface ParameterError {
  parameter: string;
  error: string;
}
<<<<<<< HEAD
interface PathResult {
  path: string[];
  totalTime: number;
  transfers: number;
  transferPoints: string[];
}

interface StopData {
  id: string;
  name: string;
  lat: number;
  lon: number;
  createdAt: Date;
  updatedAt: Date;
  location_type: number | null;
  parent_stop_id: string | null;
}

export const findPath: express.RequestHandler = async (req, res) => {
  try {
    // Extract parameters from query string
    const fromStopId = req.query.from as string;
    const toStopId = req.query.to as string;
    const maxPaths = req.query.maxPaths ? Number(req.query.maxPaths) : 5;

    // Validate required parameters
    if (!fromStopId || !toStopId) {
      res.status(400).json({
        success: false,
        message: 'Both "from" and "to" stop IDs are required'
      });
      return;
    }

    console.log(`Finding routes from stop "${fromStopId}" to stop "${toStopId}"`);
    
    // Create and initialize the route finder
    const routeFinder = new TransitRouteFinderImpl(db);

    // Process all the data
    await routeFinder.processStops();
    await routeFinder.processStopTimes();
    await routeFinder.processTransfers();

    // Confirm stops exist
    const fromStopName = routeFinder.getStationName(fromStopId);
    const toStopName = routeFinder.getStationName(toStopId);

    if (fromStopName === fromStopId) {
      res.status(404).json({
        success: false,
        message: `Origin stop ID "${fromStopId}" not found`
      });
      return;
    }

    if (toStopName === toStopId) {
      res.status(404).json({
        success: false,
        message: `Destination stop ID "${toStopId}" not found`
      });
      return;
    }

    // Find paths directly using the stop IDs
    const routes = routeFinder.findPaths(
      [fromStopId],
      [toStopId],
      maxPaths
    );

    // Format and return results
    if (routes.length > 0) {
      const formattedRoutes = routes.map((route: PathResult, index: number) => {
        // Format the route with station names
        const stopsWithNames = route.path.map((stopId: string) => ({
          id: stopId,
          name: routeFinder.getStationName(stopId)
        }));

        // Format transfer points with names
        const transfersWithNames = route.transferPoints.map((stopId: string) => ({
          id: stopId,
          name: routeFinder.getStationName(stopId)
        }));

        return {
          routeNumber: index + 1,
          totalStops: route.path.length,
          stops: stopsWithNames,
          totalTime: route.totalTime,
          transfers: route.transfers,
          transferPoints: transfersWithNames
        };
      });

      res.status(200).json({
        success: true,
        routes: formattedRoutes,
        from: {
          id: fromStopId,
          name: fromStopName
        },
        to: {
          id: toStopId,
          name: toStopName
        },
        routesFound: routes.length
      });
      return;
    } else {
      res.status(404).json({
        success: false,
        message: `No routes found between stop "${fromStopId}" and stop "${toStopId}"`,
        from: {
          id: fromStopId,
          name: fromStopName
        },
        to: {
          id: toStopId,
          name: toStopName
        }
      });
      return;
    }
  } catch (error) {
    console.error("Failed to find routes:", error);
    
    res.status(500).json({
      success: false,
      message: "Internal server error while finding routes",
      error: error instanceof Error ? error.message : String(error)
    });
    return;
  }
};
//////////////////////////////////////////////////////////////////////////////////////////////////////////////////////////////////////////////
export const searchHandler: express.RequestHandler = async (req, res) => { // note to self: this accecpts stations/search?query=search term
=======
export const searchHandler: express.RequestHandler = async (req, res) => {
  // note to self: this accecpts stations/search?query=search term
>>>>>>> a3216038
  const { q } = req.query;
  const queryString = q as string;

  // Validate the query string
  if (!queryString) {
    res.status(400).json({
      error: "Missing query string",
    });
    return;
  }

  // Find parent stops matching the search criteria
  const parentStops = await db.stop.findMany({
    where: {
      name: {
        contains: queryString,
        mode: "insensitive",
      },
      location_type: 1, // Only parent stops
    },
    include: {
      child_stops: true, // Include child stops to query their stop times
    },
  });

  // Get all child stop IDs for the matching parent stops
  const childStopIds = parentStops.flatMap(
    (parentStop: { child_stops: any[] }) =>
      parentStop.child_stops.map((child: { id: string }) => child.id)
  );

  // Get all routes serving these child stops through stop times and trips
  interface RouteByStopId {
    parent_stop_id: string;
    route_id: string;
    short_name: string;
  }

  const routesByStopId = await db.$queryRaw<RouteByStopId[]>`
    SELECT DISTINCT 
      s.parent_stop_id, 
      r.id as route_id, 
      r.short_name
    FROM "Stop" s
    JOIN "StopTime" st ON s.id = st.stop_id
    JOIN "Trip" t ON st.trip_id = t.id
    JOIN "Route" r ON t.route_id = r.id
    WHERE s.id IN (${Prisma.sql`${childStopIds
      .map((id: string) => `'${id}'`)
      .join(",")}`})
  `;

  // Group routes by parent stop ID
  const routesByParentId: {
    [key: string]: { id: string; short_name: string }[];
  } = {};
  for (const row of routesByStopId) {
    if (!routesByParentId[row.parent_stop_id]) {
      routesByParentId[row.parent_stop_id] = [];
    }

    // Check if this route is already added to avoid duplicates
    const routeExists = routesByParentId[row.parent_stop_id].some(
      (route) => route.id === row.route_id
    );

    if (!routeExists) {
      routesByParentId[row.parent_stop_id].push({
        id: row.route_id,
        short_name: row.short_name,
      });
    }
  }

  // Format the results in the desired structure
  const results = parentStops.map(
    (station: { id: string; name: string; lat: number; lon: number }) => ({
      id: station.id,
      name: station.name,
      lat: station.lat,
      lon: station.lon,
      routesServed: routesByParentId[Number(station.id)] || [],
    })
  );

  res.status(200).json({ queryString, results });
};

export const getDetails: express.RequestHandler = async (req, res) => {
  const { station } = req.body;

  const stationInfo = await db.stop.findMany({
    take: 1,
    where: {
      id: {
        equals: station,
        mode: "insensitive",
      },
    },
    select: {
      name: true,
      lat: true,
      lon: true,
    },
  });
  const agencyinfo = await db.agency.findMany({
    take: 1,
    where: {
      id: {
        equals: "MTA NYCT",
      },
    },
    select: {
      name: true,
      url: true,
    },
  });
  res.status(200).json({ stationInfo, agencyinfo });
};
export const getStations: express.RequestHandler = async (
  req: Request,
  res: Response
) => {
  const { latLowerBound, latUpperBound, lonLowerBound, lonUpperBound } =
    req.body;

  let badParams: ParameterError[] = [];

  // TODO: Extract this validation logic into a helper function
  if (!latLowerBound)
    badParams.push({ parameter: "latLowerBound", error: "Missing parameter" });
  if (!latUpperBound)
    badParams.push({ parameter: "latUpperBound", error: "Missing parameter" });
  if (!lonLowerBound)
    badParams.push({ parameter: "lonLowerBound", error: "Missing parameter" });
  if (!lonUpperBound)
    badParams.push({ parameter: "lonUpperBound", error: "Missing parameter" });

  if (latLowerBound > latUpperBound)
    badParams.push({
      parameter: "latLowerBound",
      error: "Lower bound must be less than upper bound",
    });
  if (lonLowerBound > lonUpperBound)
    badParams.push({
      parameter: "lonLowerBound",
      error: "Lower bound must be less than upper bound",
    });

  if (latLowerBound < -90 || latLowerBound > 90)
    badParams.push({
      parameter: "latLowerBound",
      error: "Latitude must be between -90 and 90",
    });
  if (latUpperBound < -90 || latUpperBound > 90)
    badParams.push({
      parameter: "latUpperBound",
      error: "Latitude must be between -90 and 90",
    });
  if (lonLowerBound < -180 || lonLowerBound > 180)
    badParams.push({
      parameter: "lonLowerBound",
      error: "Longitude must be between -180 and 180",
    });
  if (lonUpperBound < -180 || lonUpperBound > 180)
    badParams.push({
      parameter: "lonUpperBound",
      error: "Longitude must be between -180 and 180",
    });

  if (badParams.length > 0) {
    res.status(400).json({
      error: "One or more parameters failed validation",
      description: badParams,
    });
    return;
  }

  const stations = await db.stop.findMany({
    where: {
      lat: {
        gte: latLowerBound,
        lte: latUpperBound,
      },
      lon: {
        gte: lonLowerBound,
        lte: lonUpperBound,
      },
      location_type: 1,
    },
  });

  res.status(200).json({ stations });
};

export const getNearestStations: express.RequestHandler = async (
  req: Request,
  res: Response
) => {
  let { lat, lon, count = 5 } = req.body;

  let badParams: ParameterError[] = [];

  if (!lat) badParams.push({ parameter: "lat", error: "Missing parameter" });
  if (!lon) badParams.push({ parameter: "lon", error: "Missing parameter" });
  if (count < 1)
    badParams.push({
      parameter: "count",
      error: "Count must be greater than 0",
    });
  if (count > 20)
    badParams.push({ parameter: "count", error: "Count must be less than 20" });

  if (lat < -90 || lat > 90)
    badParams.push({
      parameter: "lat",
      error: "Latitude must be between -90 and 90",
    });
  if (lon < -180 || lon > 180)
    badParams.push({
      parameter: "lon",
      error: "Longitude must be between -180 and 180",
    });

  if (badParams.length > 0) {
    res.status(400).json({
      error: "One or more parameters failed validation",
      description: badParams,
    });
    return;
  }

  const result = await db.$queryRaw`
    SELECT 
      id,
      name,
      lat,
      lon,
      ST_Distance(
        ST_MakePoint(lon, lat)::geography,
        ST_MakePoint(${lon}, ${lat})::geography
      ) AS distance_meters
    FROM 
      "Stop"
    ORDER BY 
      distance_meters ASC
    LIMIT ${count};
  `;

  res.status(200).json({ result });
};<|MERGE_RESOLUTION|>--- conflicted
+++ resolved
@@ -7,149 +7,8 @@
   parameter: string;
   error: string;
 }
-<<<<<<< HEAD
-interface PathResult {
-  path: string[];
-  totalTime: number;
-  transfers: number;
-  transferPoints: string[];
-}
-
-interface StopData {
-  id: string;
-  name: string;
-  lat: number;
-  lon: number;
-  createdAt: Date;
-  updatedAt: Date;
-  location_type: number | null;
-  parent_stop_id: string | null;
-}
-
-export const findPath: express.RequestHandler = async (req, res) => {
-  try {
-    // Extract parameters from query string
-    const fromStopId = req.query.from as string;
-    const toStopId = req.query.to as string;
-    const maxPaths = req.query.maxPaths ? Number(req.query.maxPaths) : 5;
-
-    // Validate required parameters
-    if (!fromStopId || !toStopId) {
-      res.status(400).json({
-        success: false,
-        message: 'Both "from" and "to" stop IDs are required'
-      });
-      return;
-    }
-
-    console.log(`Finding routes from stop "${fromStopId}" to stop "${toStopId}"`);
-    
-    // Create and initialize the route finder
-    const routeFinder = new TransitRouteFinderImpl(db);
-
-    // Process all the data
-    await routeFinder.processStops();
-    await routeFinder.processStopTimes();
-    await routeFinder.processTransfers();
-
-    // Confirm stops exist
-    const fromStopName = routeFinder.getStationName(fromStopId);
-    const toStopName = routeFinder.getStationName(toStopId);
-
-    if (fromStopName === fromStopId) {
-      res.status(404).json({
-        success: false,
-        message: `Origin stop ID "${fromStopId}" not found`
-      });
-      return;
-    }
-
-    if (toStopName === toStopId) {
-      res.status(404).json({
-        success: false,
-        message: `Destination stop ID "${toStopId}" not found`
-      });
-      return;
-    }
-
-    // Find paths directly using the stop IDs
-    const routes = routeFinder.findPaths(
-      [fromStopId],
-      [toStopId],
-      maxPaths
-    );
-
-    // Format and return results
-    if (routes.length > 0) {
-      const formattedRoutes = routes.map((route: PathResult, index: number) => {
-        // Format the route with station names
-        const stopsWithNames = route.path.map((stopId: string) => ({
-          id: stopId,
-          name: routeFinder.getStationName(stopId)
-        }));
-
-        // Format transfer points with names
-        const transfersWithNames = route.transferPoints.map((stopId: string) => ({
-          id: stopId,
-          name: routeFinder.getStationName(stopId)
-        }));
-
-        return {
-          routeNumber: index + 1,
-          totalStops: route.path.length,
-          stops: stopsWithNames,
-          totalTime: route.totalTime,
-          transfers: route.transfers,
-          transferPoints: transfersWithNames
-        };
-      });
-
-      res.status(200).json({
-        success: true,
-        routes: formattedRoutes,
-        from: {
-          id: fromStopId,
-          name: fromStopName
-        },
-        to: {
-          id: toStopId,
-          name: toStopName
-        },
-        routesFound: routes.length
-      });
-      return;
-    } else {
-      res.status(404).json({
-        success: false,
-        message: `No routes found between stop "${fromStopId}" and stop "${toStopId}"`,
-        from: {
-          id: fromStopId,
-          name: fromStopName
-        },
-        to: {
-          id: toStopId,
-          name: toStopName
-        }
-      });
-      return;
-    }
-  } catch (error) {
-    console.error("Failed to find routes:", error);
-    
-    res.status(500).json({
-      success: false,
-      message: "Internal server error while finding routes",
-      error: error instanceof Error ? error.message : String(error)
-    });
-    return;
-  }
-};
-//////////////////////////////////////////////////////////////////////////////////////////////////////////////////////////////////////////////
-export const searchHandler: express.RequestHandler = async (req, res) => { // note to self: this accecpts stations/search?query=search term
-=======
 export const searchHandler: express.RequestHandler = async (req, res) => {
   // note to self: this accecpts stations/search?query=search term
->>>>>>> a3216038
   const { q } = req.query;
   const queryString = q as string;
 
